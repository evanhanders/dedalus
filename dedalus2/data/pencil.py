

import numpy as np
from scipy import sparse

from ..tools.general import rev_enumerate


class PencilSet:
    """Adjascent-memory pencil system for efficient computations."""

    def __init__(self, domain, n_fields):

        # Extend layout shape
        shape = list(domain.distributor.coeff_layout.shape)
        self.stride = shape[-1]
        shape[-1] *= n_fields

        # Allocate data
        dtype = domain.distributor.coeff_layout.dtype
        self.data = np.zeros(shape, dtype=dtype)

        # Build pencils
        self._construct_pencil_info(domain)
        self.pencils = []
        for s, d in zip(self.pencil_slices, self.pencil_dtrans):
            pencil = Pencil(self.data, s, d)
            self.pencils.append(pencil)

    def get_system(self, system):

        for i, field in enumerate(system.fields.values()):
            start = i * self.stride
            end = start + self.stride

            field.require_coeff_space()
            np.copyto(self.data[..., start:end], field.data)

    def set_system(self, system):

        for i, field in enumerate(system.fields.values()):
            start = i * self.stride
            end = start + self.stride

            #field.require_coeff_space()
            field.layout = field.domain().distributor.coeff_layout
            np.copyto(field.data, self.data[..., start:end])

    def _construct_pencil_info(self, domain):

        # Construct pencil slices
        coeff_layout = domain.distributor.coeff_layout
        n_pencils = np.prod(coeff_layout.shape[:-1])
        n = np.arange(n_pencils)
        index_list = []
        dtrans_list = []

        div = n
        start = coeff_layout.start[:-1]
        for i, s in rev_enumerate(coeff_layout.shape[:-1]):
            div, mod = divmod(div, s)
            index_list.append(mod)
            dtrans_list.append(domain.bases[i].trans_diff(start[i]+mod))

        if domain.dim == 1:
            index_list.append([])
            dtrans_list.append([])
        else:
            index_list = list(zip(*index_list))
            dtrans_list = list(zip(*dtrans_list))

        slices = []
        for bl in index_list:
            sli = []
            for i in bl:
                sli.append(slice(i, i+1))
            sli.append(slice(None))
            slices.append(sli)

        self.pencil_slices = slices
        self.pencil_dtrans = dtrans_list


class Pencil:
    """Pencil object for viewing one k_trans across system"""

    def __init__(self, setdata, slice, d_trans):

        # Initial attributes
        self.setdata = setdata
        self.slice = slice
        self.d_trans = d_trans

    @property
    def data(self):

        return self.setdata[self.slice].squeeze()

    @data.setter
    def data(self, data):

        self.setdata[self.slice] = data

    def build_matrices(self, problem, basis):

        # Size
        size = problem.size * basis.coeff_size
        dtype = basis.coeff_dtype

        D = self.d_trans

        # Problem matrices
        ML = problem.ML(self.d_trans)
        MR = problem.MR(self.d_trans)
        MI = problem.MI(self.d_trans)
        LL = problem.LL(self.d_trans)
        LR = problem.LR(self.d_trans)
        LI = problem.LI(self.d_trans)

        # Build PDE matrices starting with constant terms
        Pre_0 = basis.Pre
        Diff_0 = basis.Pre * basis.Diff

        M = (sparse.kron(problem.M0[0](D), Pre_0) +
             sparse.kron(problem.M1[0](D), Diff_0))
        L = (sparse.kron(problem.L0[0](D), Pre_0) +
             sparse.kron(problem.L1[0](D), Diff_0))

        # Convert to easily modifiable structures
        M = M.tolil()
        L = L.tolil()

        # Add higher order terms
        for i in range(1, problem.order):
            Pre_i = basis.Pre * basis.Mult(i)
            Diff_i = basis.Pre * basis.Mult(i) * basis.Diff

            M += sparse.kron(problem.M0[i](D), Pre_i)
            M += sparse.kron(problem.M1[i](D), Diff_i)
            L += sparse.kron(problem.L0[i](D), Pre_i)
            L += sparse.kron(problem.L1[i](D), Diff_i)

        # Allocate boundary condition matrices
        Mb = sparse.lil_matrix((size, size), dtype=dtype)
        Lb = sparse.lil_matrix((size, size), dtype=dtype)

        # Add terms to boundary condition matrices
        if np.any(ML):
            Mb += sparse.kron(ML, basis.Left)
        if np.any(MR):
            Mb += sparse.kron(MR, basis.Right)
        if np.any(MI):
            Mb += sparse.kron(MI, basis.Int)
        if np.any(LL):
            Lb += sparse.kron(LL, basis.Left)
        if np.any(LR):
            Lb += sparse.kron(LR, basis.Right)
        if np.any(LI):
            Lb += sparse.kron(LI, basis.Int)

        # Convert to easily iterable structures
        Mb = Mb.tocoo()
        Lb = Lb.tocoo()

        # Clear boundary condition rows in PDE matrices
        rows = set(Mb.row).union(set(Lb.row))
        for i in rows:
            M[i, :] = 0
            L[i, :] = 0

        # Substitute boundary condition terms into PDE matrices
        for i, j, v in zip(Mb.row, Mb.col, Mb.data):
            M[i, j] = v
        for i, j, v in zip(Lb.row, Lb.col, Lb.data):
            L[i, j] = v

        # Convert for efficient manipulation and store
        self.M = M.tocsr()
        self.L = L.tocsr()

        # Reference nonlinear expressions
        self.F = problem.F
<<<<<<< HEAD
        self.b = np.kron(problem.b(D), basis.bc_vector[:,0])
=======
        # self.BL = problem.BL
        # self.BR = problem.BR
        # self.BI = problem.BI
        self.b = np.kron(problem.b(D), basis.bc_row[:,0])
>>>>>>> 965d2bae
        self.bc_rows = list(rows)
        self.bc_f = [self.b[r] for r in rows]
        self.parameters = problem.parameters
        self.F_eval = sparse.kron(np.eye(problem.size), basis.Pre)
        # self.BL_eval = sparse.kron(np.eye(problem.size), basis.Left)
        # self.BR_eval = sparse.kron(np.eye(problem.size), basis.Right)
        # self.BI_eval = sparse.kron(np.eye(problem.size), basis.Int)
<|MERGE_RESOLUTION|>--- conflicted
+++ resolved
@@ -180,14 +180,10 @@
 
         # Reference nonlinear expressions
         self.F = problem.F
-<<<<<<< HEAD
-        self.b = np.kron(problem.b(D), basis.bc_vector[:,0])
-=======
         # self.BL = problem.BL
         # self.BR = problem.BR
         # self.BI = problem.BI
-        self.b = np.kron(problem.b(D), basis.bc_row[:,0])
->>>>>>> 965d2bae
+        self.b = np.kron(problem.b(D), basis.bc_vector[:,0])
         self.bc_rows = list(rows)
         self.bc_f = [self.b[r] for r in rows]
         self.parameters = problem.parameters
